--- conflicted
+++ resolved
@@ -735,11 +735,7 @@
 	}
 
 	if s.LocalModeSocketLocation == nil {
-<<<<<<< HEAD
-		s.LocalModeSocketLocation = NewString("/var/tmp/mattermost_local.socket")
-=======
 		s.LocalModeSocketLocation = NewString(LOCAL_MODE_SOCKET_PATH)
->>>>>>> aad76a13
 	}
 }
 
